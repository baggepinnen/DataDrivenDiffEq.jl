module DataDrivenDiffEq

using LinearAlgebra
using ModelingToolkit
<<<<<<< HEAD
using QuadGK, Statistics, DSP
=======
using QuadGK
using Statistics
>>>>>>> 1551d682
using Compat

abstract type abstractBasis end;
abstract type abstractKoopmanOperator end;

include("./optimisers/Optimise.jl")
using .Optimise
export set_threshold!
export STRRidge, ADMM, SR3
export ADM

include("./basis.jl")
export Basis
export variables, jacobian, dynamics
export free_parameters, parameters, variables


include("./exact_dmd.jl")
export ExactDMD
export eigen, eigvals, eigvecs
export modes, frequencies, isstable
export dynamics, update!


include("./extended_dmd.jl")
export ExtendedDMD
export dynamics, linear_dynamics
export reduce_basis, update!

include("./dmdc.jl")
export DMDc
export eigen, eigvals, eigvecs
export get_dynamics, get_input_map, dynamics

include("./sindy.jl")
export SInDy

include("./isindy.jl")
export ISInDy

include("./utils.jl")
export AIC, AICC, BIC
<<<<<<< HEAD
export hankel, optimal_shrinkage, optimal_shrinkage!, savitzky_golay
=======
export hankel, optimal_shrinkage, optimal_shrinkage!
export burst_sampling, subsample
>>>>>>> 1551d682

end # module<|MERGE_RESOLUTION|>--- conflicted
+++ resolved
@@ -2,12 +2,9 @@
 
 using LinearAlgebra
 using ModelingToolkit
-<<<<<<< HEAD
-using QuadGK, Statistics, DSP
-=======
 using QuadGK
 using Statistics
->>>>>>> 1551d682
+using DSP
 using Compat
 
 abstract type abstractBasis end;
@@ -50,11 +47,8 @@
 
 include("./utils.jl")
 export AIC, AICC, BIC
-<<<<<<< HEAD
-export hankel, optimal_shrinkage, optimal_shrinkage!, savitzky_golay
-=======
 export hankel, optimal_shrinkage, optimal_shrinkage!
+export savitzky_golay
 export burst_sampling, subsample
->>>>>>> 1551d682
 
 end # module