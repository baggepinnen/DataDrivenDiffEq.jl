--- conflicted
+++ resolved
@@ -1,9 +1,5 @@
 
 @info "Starting SINDy tests"
-<<<<<<< HEAD
-
-=======
->>>>>>> 1cccac9b
 @testset "SInDy" begin
     # Create a nonlinear pendulum
     function pendulum(u, p, t)
