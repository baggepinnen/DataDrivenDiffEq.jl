using DataDrivenDiffEq
using ModelingToolkit
using LinearAlgebra
using OrdinaryDiffEq
using Test

@testset "Basis" begin
    @variables u[1:3]
    @parameters w[1:2]
    h = [u[1]; u[2]; cos(w[1]*u[2]+w[2]*u[3]); u[3]+u[2]]
    h_not_unique = [1u[1]; u[1]; 1u[1]^1; h]
    basis = Basis(h_not_unique, u, parameters = w)
<<<<<<< HEAD
    @test isequal(variables(basis), u)
    @test isequal(parameters(basis), w)
    @test free_parameters(basis) == 6
    @test free_parameters(basis, operations = [+, cos]) == 7
    @test DataDrivenDiffEq.count_operation((ModelingToolkit.Constant(1) + cos(u[2])*sin(u[1]))^3, [+, cos, ^, *]) == 4
=======
>>>>>>> c2e99013
    basis_2 = unique(basis)
    @test isequal(basis, basis_2)
    @test size(basis) == size(h)
    @test basis([1.0; 2.0; π], p = [0. 1.]) ≈ [1.0; 2.0; -1.0; π+2.0]
    @test size(basis) == size(basis_2)
    push!(basis_2, sin(u[2]))
    @test size(basis_2)[1] == length(h)+1

    basis_3 = merge(basis, basis_2)
    @test size(basis_3) == size(basis_2)
    @test isequal(variables(basis_3), variables(basis_2))
    @test isequal(parameters(basis_3), parameters(basis_2))

    merge!(basis_3, basis)
    @test basis_3 == basis_2

    push!(basis, 1u[3]+1u[2])
    unique!(basis)
    @test size(basis) == size(h)

    g = [1.0*u[1]; 1.0*u[3]; 1.0*u[2]]
    basis = Basis(g, u, parameters = [])
    X = ones(Float64, 3, 10)
    X[1, :] .= 3*X[1, :]
    X[3, :] .= 5*X[3, :]
    # Check the array evaluation
    @test basis(X) ≈ [1.0 0.0 0.0; 0.0 0.0 1.0; 0.0 1.0 0.0] * X
    f = jacobian(basis)
    @test f([1;1;1], [0.0 0.0]) ≈ [1.0 0.0 0.0; 0.0 0.0 1.0; 0.0 1.0 0.0]
    @test_nowarn sys = ODESystem(basis)
    @test_nowarn [xi for xi in basis]
    @test_nowarn basis[2:end]; basis[2]; first(basis); last(basis); basis[:]
end

@testset "DMD" begin
    # Create some linear data
    A = [0.9 -0.2; 0.0 0.2]
    y = [[10.; -10.]]
    for i in 1:10
        push!(y, A*y[end])
    end
    X = hcat(y...)
    @test_throws AssertionError ExactDMD(X[:, 1:end-2], dt = -1.0)
    estimator = ExactDMD(X[:,1:end-2])
    @test isstable(estimator)
    @test estimator.Ã ≈ A
    @test eigvals(estimator) ≈ eigvals(A)
    @test eigvecs(estimator) ≈ eigvecs(A)
    @test_nowarn dynamics(estimator)
    @test_throws AssertionError dynamics(estimator, discrete = false)
    @test_nowarn update!(estimator, X[:, end-1], X[:,end])
end

@testset "EDMD" begin
    # Test for linear system
    function linear_sys(u, p, t)
        x = -0.9*u[1]
        y = -0.3*u[2]
        return [x;y]
    end

    u0 = [π; 1.0]
    tspan = (0.0, 20.0)
    prob = DiscreteProblem(linear_sys, u0, tspan)
    sol = solve(prob,FunctionMap())

    @variables u[1:2]
    h = [1u[1]; 1u[2]; sin(u[1]); cos(u[1]); u[1]*u[2]]
    basis = Basis(h, u)

    @test_throws AssertionError ExtendedDMD(sol[:,:], basis, dt = -1.0)
    estimator = ExtendedDMD(sol[:,:], basis)
    @test basis == estimator.basis
    basis_2 = reduce_basis(estimator, threshold = 1e-5)
    @test size(basis_2)[1] < size(basis)[1]
    estimator_2 = ExtendedDMD(sol[:,:], basis_2)
    p1 = DiscreteProblem(dynamics(estimator), u0, tspan, [])
    s1 = solve(p1,FunctionMap())
    p2 = DiscreteProblem(dynamics(estimator_2), u0, tspan, [])
    s2 = solve(p2,FunctionMap())
    p3 = DiscreteProblem(linear_dynamics(estimator_2), estimator_2(u0), tspan, [])
    s3 = solve(p3,FunctionMap())
    @test sol[:,:] ≈ s1[:,:]
    @test sol[:,:] ≈ s2[:,:]
    @test estimator_2.basis(sol[:,:])≈ s3[:,:]
    @test eigvals(estimator_2) ≈ [-0.9; -0.3]

    # Test for nonlinear system
    function nonlinear_sys(du, u, p, t)
        du[1] = sin(u[1])
        du[2] = -0.3*u[2] -0.9*u[1]
    end

    prob = DiscreteProblem(nonlinear_sys, u0, tspan)
    sol = solve(prob,FunctionMap())
    estimator = ExtendedDMD(sol[:,:], basis)
    p4 = DiscreteProblem(dynamics(estimator), u0, tspan, [])
    s4 = solve(p4,FunctionMap())
    @test sol[:,:] ≈ s4[:,:]
end


@testset "DMDc" begin
    # Define measurements from unstable system with known control input
    X = [4 2 1 0.5 0.25; 7 0.7 0.07 0.007 0.0007]
    U = [-4 -2 -1 -0.5]
    B = Float32[1; 0]

    # But with a little more knowledge
    sys = DMDc(X, U, B = B)
    @test isa(get_dynamics(sys), ExactDMD)
    @test sys.koopman.Ã ≈[1.5 0; 0 0.1]
    @test get_input_map(sys) ≈ [1.0; 0.0]
    @test !isstable(sys)
    @test_nowarn eigen(sys)

    # Check the solution of an unforced and forced system against each other
    dudt_ = dynamics(sys)
    prob = DiscreteProblem(dudt_, X[:, 1], (0., 10.))
    sol_unforced = solve(prob,  FunctionMap())

    dudt_ = dynamics(sys, control = (u, p, t) -> -0.5u[1])
    prob = DiscreteProblem(dudt_, X[:, 1], (0., 10.))
    sol = solve(prob, FunctionMap())

    @test all(abs.(diff(sol[1,:])) .< 1e-5)
    @test sol[2,:] ≈ sol_unforced[2,:]
end


@testset "SInDy" begin

    # Create a nonlinear pendulum
    function pendulum(u, p, t)
        x = u[2]
        y = -9.81sin(u[1]) - 0.1u[2]^3 -0.2*cos(u[1])
        return [x;y]
    end

    u0 = [0.99π; -1.0]
    tspan = (0.0, 10.0)
    prob = ODEProblem(pendulum, u0, tspan)
    sol = solve(prob, Tsit5(), saveat = 0.1)


    # Create the differential data
    DX = similar(sol[:,:])
    for (i, xi) in enumerate(eachcol(sol[:,:]))
        DX[:,i] = pendulum(xi, [], 0.0)
    end

    # Create a basis
    @variables u[1:2]

    # Lots of polynomials
    polys = Operation[1]
    for i ∈ 1:5
        push!(polys, u.^i...)
        for j ∈ 1:i-1
            push!(polys, u[1]^i*u[2]^j)
        end
    end

    # And some other stuff
    h = [cos(u[1]); sin(u[1]); u[1]*u[2]; u[1]*sin(u[2]); u[2]*cos(u[2]); polys...]

    basis = Basis(h, u)

    opt = STRRidge(1e-2)
    basis = Basis(h, u, parameters = [])
    Ψ = SInDy(sol[:,:], DX, basis, opt = opt, maxiter = 2000)
    @test_nowarn set_threshold!(opt, 0.1)
    @test size(Ψ)[1] == 2

    # Simulate
    estimator = ODEProblem(dynamics(Ψ), u0, tspan, [])
    sol_ = solve(estimator,Tsit5(), saveat = 0.1)
    @test sol[:,:] ≈ sol_[:,:]

    opt = ADMM(1e-2, 0.7)
    Ψ = SInDy(sol[:,:], DX, basis, maxiter = 5000, opt = opt)
    @test_nowarn set_threshold!(opt, 0.1)
    # Simulate
    estimator = ODEProblem(dynamics(Ψ), u0, tspan, [])
    sol_2 = solve(estimator,Tsit5(), saveat = 0.1)
    @test norm(sol[:,:] - sol_2[:,:], 2) < 2e-1
    #@test sol[:,:] ≈ sol_2[:,:]

    opt = SR3(1e-2, 1.0)
    Ψ = SInDy(sol[:,:], DX, basis, maxiter = 5000, opt = opt)
    @test_nowarn set_threshold!(opt, 0.1)

    # Simulate
    estimator = ODEProblem(dynamics(Ψ), u0, tspan, [])
    sol_3 = solve(estimator,Tsit5(), saveat = 0.1)
    @test norm(sol[:,:] - sol_3[:,:], 2) < 1e-1

    # Now use the threshold adaptation
    λs = exp10.(-5:0.1:-1)
    Ψ = SInDy(sol[:,:], DX[:, :], basis, λs,  maxiter = 20, opt = opt)
    estimator = ODEProblem(dynamics(Ψ), u0, tspan, [])
    sol_4 = solve(estimator,Tsit5(), saveat = 0.1)
    @test norm(sol[:,:] - sol_4[:,:], 2) < 1e-1
end

@testset "ISInDy" begin


    # Create a test problem
    function simple(u, p, t)
        return [(2.0u[2]^2 - 3.0)/(1.0 + u[1]^2); -u[1]^2/(2.0 + u[2]^2); (1-u[2])/(1+u[3]^2)]
    end

    u0 = [2.37; 1.58; -3.10]
    tspan = (0.0, 10.0)
    prob = ODEProblem(simple, u0, tspan)
    sol = solve(prob, Tsit5(), saveat = 0.1)

    # Create the differential data
    X = sol[:,:]
    DX = similar(X)
    for (i, xi) in enumerate(eachcol(X))
        DX[:, i] = simple(xi, [], 0.0)
    end

    # Create a basis
    @variables u[1:3]
    polys = ModelingToolkit.Operation[]
    # Lots of basis functions
    for i ∈ 0:5
        if i == 0
            push!(polys, u[1]^0)
        end
        for ui in u
            if i > 0
                push!(polys, ui^i)
            end
        end
    end

    basis= Basis(polys, u)

    opt = ADM(1e-3)
    Ψ = ISInDy(X, DX, basis, opt = opt, maxiter = 100, rtol = 0.1)

    # Simulate
    estimator = ODEProblem(dynamics(Ψ), u0, tspan)
    sol_ = solve(estimator, Tsit5(), saveat = 0.1)
    @test sol[:,:] ≈ sol_[:,:]
end

@testset "Utilities" begin
    t = collect(-2:0.01:2)
    U = [cos.(t).*exp.(-t.^2) sin.(2*t)]
    S = Diagonal([2.; 3.])
    V = [sin.(t).*exp.(-t) cos.(t)]
    A = U*S*V'
    σ = 0.5
    Â = A + σ*randn(401, 401)
    n_1 = norm(A-Â)
    B = optimal_shrinkage(Â)
    optimal_shrinkage!(Â)
    @test norm(A-Â) < n_1
    @test norm(A-B) == norm(A-Â)

    X = randn(3, 100)
    Y = randn(3, 100)
    k = 3

    @test AIC(k, X, Y) == 2*k-2*log(sum(abs2, X- Y))
    @test AICC(k, X, Y) == AIC(k, X, Y)+ 2*(k+1)*(k+2)/(size(X)[2]-k-2)
    @test BIC(k, X, Y) == -2*log(sum(abs2, X -Y)) + k*log(size(X)[2])
    @test AICC(k, X, Y, likelyhood = (X,Y)->sum(abs, X-Y)) == AIC(k, X, Y, likelyhood = (X,Y)->sum(abs, X-Y))+ 2*(k+1)*(k+2)/(size(X)[2]-k-2)

end<|MERGE_RESOLUTION|>--- conflicted
+++ resolved
@@ -10,14 +10,13 @@
     h = [u[1]; u[2]; cos(w[1]*u[2]+w[2]*u[3]); u[3]+u[2]]
     h_not_unique = [1u[1]; u[1]; 1u[1]^1; h]
     basis = Basis(h_not_unique, u, parameters = w)
-<<<<<<< HEAD
+
     @test isequal(variables(basis), u)
     @test isequal(parameters(basis), w)
     @test free_parameters(basis) == 6
     @test free_parameters(basis, operations = [+, cos]) == 7
     @test DataDrivenDiffEq.count_operation((ModelingToolkit.Constant(1) + cos(u[2])*sin(u[1]))^3, [+, cos, ^, *]) == 4
-=======
->>>>>>> c2e99013
+
     basis_2 = unique(basis)
     @test isequal(basis, basis_2)
     @test size(basis) == size(h)
